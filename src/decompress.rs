use simd_adler32::Adler32;
use std::num::NonZeroUsize;

use crate::{
    huffman::{self, build_table},
    tables::{
        self, CLCL_ORDER, DIST_SYM_TO_DIST_BASE, DIST_SYM_TO_DIST_EXTRA, FIXED_DIST_TABLE,
        FIXED_LITLEN_TABLE, LEN_SYM_TO_LEN_BASE, LEN_SYM_TO_LEN_EXTRA, LITLEN_TABLE_ENTRIES,
    },
};

/// An error encountered while decompressing a deflate stream.
#[derive(Debug, PartialEq, Clone)]
pub enum DecompressionError {
    /// The zlib header is corrupt.
    BadZlibHeader,
    /// All input was consumed, but the end of the stream hasn't been reached.
    InsufficientInput,
    /// A block header specifies an invalid block type.
    InvalidBlockType,
    /// An uncompressed block's NLEN value is invalid.
    InvalidUncompressedBlockLength,
    /// Too many literals were specified.
    InvalidHlit,
    /// Too many distance codes were specified.
    InvalidHdist,
    /// Attempted to repeat a previous code before reading any codes, or past the end of the code
    /// lengths.
    InvalidCodeLengthRepeat,
    /// The stream doesn't specify a valid huffman tree.
    BadCodeLengthHuffmanTree,
    /// The stream doesn't specify a valid huffman tree.
    BadLiteralLengthHuffmanTree,
    /// The stream doesn't specify a valid huffman tree.
    BadDistanceHuffmanTree,
    /// The stream contains a literal/length code that was not allowed by the header.
    InvalidLiteralLengthCode,
    /// The stream contains a distance code that was not allowed by the header.
    InvalidDistanceCode,
    /// The stream contains contains back-reference as the first symbol.
    InputStartsWithRun,
    /// The stream contains a back-reference that is too far back.
    DistanceTooFarBack,
    /// The deflate stream checksum is incorrect.
    WrongChecksum,
    /// Extra input data.
    ExtraInput,
}

struct BlockHeader {
    hlit: usize,
    hdist: usize,
    hclen: usize,
    num_lengths_read: usize,

    /// Low 3-bits are code length code length, high 5-bits are code length code.
    table: [u32; 128],
    code_lengths: [u8; 320],
}

pub const LITERAL_ENTRY: u32 = 0x8000;
pub const EXCEPTIONAL_ENTRY: u32 = 0x4000;
pub const SECONDARY_TABLE_ENTRY: u32 = 0x2000;

// See https://github.com/image-rs/fdeflate/issues/45 for discussion of the table sizes.
const DEFAULT_LITLEN_TABLE_SIZE: usize = 4096;
const DEFAULT_DIST_TABLE_SIZE: usize = 512;

/// The Decompressor state for a compressed block.
#[derive(Eq, PartialEq, Debug)]
struct CompressedBlock<const LITLEN_TABLE_SIZE: usize, const DIST_TABLE_SIZE: usize> {
    litlen_table: Box<[u32; LITLEN_TABLE_SIZE]>,
    secondary_table: Vec<u16>,

    dist_table: Box<[u32; DIST_TABLE_SIZE]>,
    dist_secondary_table: Vec<u16>,

    eof_code: u16,
    eof_mask: u16,
    eof_bits: u8,
}

#[derive(Debug, Copy, Clone, Eq, PartialEq)]
enum State {
    ZlibHeader,
    BlockHeader,
    CodeLengthCodes,
    CodeLengths,
    CompressedData,
    UncompressedData,
    Checksum,
    Done,
}

/// Decompressor for arbitrary zlib streams.
pub struct Decompressor {
    /// State for decoding a compressed block.
    compression: CompressedBlock<DEFAULT_LITLEN_TABLE_SIZE, DEFAULT_DIST_TABLE_SIZE>,
    // State for decoding a block header.
    header: BlockHeader,
    // Number of bytes left for uncompressed block.
    uncompressed_bytes_left: u16,

    bits: BitBuffer,

    queued_output: Option<QueuedOutput>,
    last_block: bool,
    fixed_table: bool,

    state: State,
    checksum: Adler32,
    ignore_adler32: bool,
}

impl Default for Decompressor {
    fn default() -> Self {
        Self::new()
    }
}

impl Decompressor {
    /// Create a new decompressor.
    pub fn new() -> Self {
        Self {
            bits: BitBuffer::new(),
            compression: CompressedBlock {
                litlen_table: Box::new([0; DEFAULT_LITLEN_TABLE_SIZE]),
                dist_table: Box::new([0; DEFAULT_DIST_TABLE_SIZE]),
                secondary_table: Vec::new(),
                dist_secondary_table: Vec::new(),
                eof_code: 0,
                eof_mask: 0,
                eof_bits: 0,
            },
            header: BlockHeader {
                hlit: 0,
                hdist: 0,
                hclen: 0,
                table: [0; 128],
                num_lengths_read: 0,
                code_lengths: [0; 320],
            },
            uncompressed_bytes_left: 0,
            queued_output: None,
            checksum: Adler32::new(),
            state: State::ZlibHeader,
            last_block: false,
            ignore_adler32: false,
            fixed_table: false,
        }
    }

    /// Ignore the checksum at the end of the stream.
    pub fn ignore_adler32(&mut self) {
        self.ignore_adler32 = true;
    }

    /// Decompresses a chunk of data.
    ///
    /// Returns the number of bytes read from `input` and the number of bytes written to `output`,
    /// or an error if the deflate stream is not valid. `input` is the compressed data. `output` is
    /// the buffer to write the decompressed data to, starting at index `output_position`.
    /// `end_of_input` indicates whether more data may be available in the future.
    ///
    /// The contents of `output` after `output_position` are ignored. However, this function may
    /// write additional data to `output` past what is indicated by the return value.
    ///
    /// When this function returns `Ok`, at least one of the following is true:
    /// - The input is fully consumed.
    /// - The output is full but there are more bytes to output.
    /// - The deflate stream is complete (and `is_done` will return true).
    ///
    /// # Panics
    ///
    /// This function will panic if `output_position` is out of bounds.
    pub fn read(
        &mut self,
        input: &[u8],
        output: &mut [u8],
        output_position: usize,
        end_of_input: bool,
    ) -> Result<(usize, usize), DecompressionError> {
        if let State::Done = self.state {
            return Ok((0, 0));
        }

        assert!(output_position <= output.len());

        let mut remaining_input = input;
        let mut output_index = output_position;

        if let Some(queued_output) = self.queued_output.take() {
            match queued_output {
                QueuedOutput::Rle { data, length } => {
                    let length: usize = length.into();
                    let n = length.min(output.len() - output_index);
                    output[output_index..][..n].fill(data);
                    output_index += n;
                    if let Ok(length) = NonZeroUsize::try_from(length - n) {
                        self.queued_output = Some(QueuedOutput::Rle { data, length });
                        return Ok((0, n));
                    }
                }
                QueuedOutput::Backref { dist, length } => {
                    let length: usize = length.into();
                    let n = length.min(output.len() - output_index);
                    for i in 0..n {
                        output[output_index + i] = output[output_index + i - dist];
                    }
                    output_index += n;
                    if let Ok(length) = NonZeroUsize::try_from(length - n) {
                        self.queued_output = Some(QueuedOutput::Backref { dist, length });
                        return Ok((0, n));
                    }
                }
            }
        }

        // Main decoding state machine.
        let mut last_state = None;
        while last_state != Some(self.state) {
            last_state = Some(self.state);
            match self.state {
                State::ZlibHeader => {
                    self.bits.fill_buffer(&mut remaining_input);
                    if self.bits.nbits < 16 {
                        break;
                    }

                    let input0 = self.bits.peek_bits(8);
                    let input1 = (self.bits.peek_bits(16) >> 8) & 0xff;
                    if input0 & 0x0f != 0x08
                        || (input0 & 0xf0) > 0x70
                        || input1 & 0x20 != 0
                        || ((input0 << 8) | input1) % 31 != 0
                    {
                        return Err(DecompressionError::BadZlibHeader);
                    }

                    self.bits.consume_bits(16);
                    self.state = State::BlockHeader;
                }
                State::BlockHeader => {
                    self.read_block_header(&mut remaining_input)?;
                }
                State::CodeLengthCodes => {
                    self.read_code_length_codes(&mut remaining_input)?;
                }
                State::CodeLengths => {
                    self.read_code_lengths(&mut remaining_input)?;
                }
                State::CompressedData => {
                    let (compresed_block_status, new_output_index) =
                        self.compression.read_compressed(
                            &mut self.bits,
                            &mut remaining_input,
                            output,
                            output_index,
                            &mut self.queued_output,
                        )?;
                    output_index = new_output_index;
                    if compresed_block_status == CompressedBlockStatus::ReachedEndOfBlock {
                        self.state = match self.last_block {
                            true => State::Checksum,
                            false => State::BlockHeader,
                        };
                    }
                }
                State::UncompressedData => {
                    // Drain any bytes from our buffer.
                    debug_assert_eq!(self.bits.nbits % 8, 0);
                    while self.bits.nbits > 0
                        && self.uncompressed_bytes_left > 0
                        && output_index < output.len()
                    {
                        output[output_index] = self.bits.peek_bits(8) as u8;
                        self.bits.consume_bits(8);
                        output_index += 1;
                        self.uncompressed_bytes_left -= 1;
                    }
                    // Buffer may contain one additional byte. Clear it to avoid confusion.
                    if self.bits.nbits == 0 {
                        self.bits.buffer = 0;
                    }

                    // Copy subsequent bytes directly from the input.
                    let copy_bytes = (self.uncompressed_bytes_left as usize)
                        .min(remaining_input.len())
                        .min(output.len() - output_index);
                    output[output_index..][..copy_bytes]
                        .copy_from_slice(&remaining_input[..copy_bytes]);
                    remaining_input = &remaining_input[copy_bytes..];
                    output_index += copy_bytes;
                    self.uncompressed_bytes_left -= copy_bytes as u16;

                    if self.uncompressed_bytes_left == 0 {
                        self.state = if self.last_block {
                            State::Checksum
                        } else {
                            State::BlockHeader
                        };
                    }
                }
                State::Checksum => {
                    self.bits.fill_buffer(&mut remaining_input);

                    let align_bits = self.bits.nbits % 8;
                    if self.bits.nbits >= 32 + align_bits {
                        self.checksum.write(&output[output_position..output_index]);
                        if align_bits != 0 {
                            self.bits.consume_bits(align_bits);
                        }
                        #[cfg(not(fuzzing))]
                        if !self.ignore_adler32
                            && (self.bits.peek_bits(32) as u32).swap_bytes()
                                != self.checksum.finish()
                        {
                            return Err(DecompressionError::WrongChecksum);
                        }
                        self.state = State::Done;
                        self.bits.consume_bits(32);
                        break;
                    }
                }
                State::Done => unreachable!(),
            }
        }

        if !self.ignore_adler32 && self.state != State::Done {
            self.checksum.write(&output[output_position..output_index]);
        }

        if self.state == State::Done || !end_of_input || output_index == output.len() {
            let input_left = remaining_input.len();
            Ok((input.len() - input_left, output_index - output_position))
        } else {
            Err(DecompressionError::InsufficientInput)
        }
    }

    /// Returns true if the decompressor has finished decompressing the input.
    pub fn is_done(&self) -> bool {
        self.state == State::Done
    }

    fn read_block_header(&mut self, remaining_input: &mut &[u8]) -> Result<(), DecompressionError> {
        self.bits.fill_buffer(remaining_input);
        if self.bits.nbits < 10 {
            return Ok(());
        }

        let start = self.bits.peek_bits(3);
        self.last_block = start & 1 != 0;
        match start >> 1 {
            0b00 => {
                let align_bits = (self.bits.nbits - 3) % 8;
                let header_bits = 3 + 32 + align_bits;
                if self.bits.nbits < header_bits {
                    return Ok(());
                }

                let len = (self.bits.peek_bits(align_bits + 19) >> (align_bits + 3)) as u16;
                let nlen = (self.bits.peek_bits(header_bits) >> (align_bits + 19)) as u16;
                if nlen != !len {
                    return Err(DecompressionError::InvalidUncompressedBlockLength);
                }

                self.state = State::UncompressedData;
                self.uncompressed_bytes_left = len;
                self.bits.consume_bits(header_bits);
                Ok(())
            }
            0b01 => {
                self.bits.consume_bits(3);

                // Check for an entirely empty blocks which can happen if there are "partial
                // flushes" in the deflate stream. With fixed huffman codes, the EOF symbol is
                // 7-bits of zeros so we peak ahead and see if the next 7-bits are all zero.
                if self.bits.peek_bits(7) == 0 {
                    self.bits.consume_bits(7);
                    if self.last_block {
                        self.state = State::Checksum;
                        return Ok(());
                    }

                    // At this point we've consumed the entire block and need to read the next block
                    // header. If tail call optimization were guaranteed, we could just recurse
                    // here. But without it, a long sequence of empty fixed-blocks might cause a
                    // stack overflow. Instead, we consume all empty blocks in a loop and then
                    // recurse. This is the only recursive call this function, and thus is safe.
                    while self.bits.nbits >= 10 && self.bits.peek_bits(10) == 0b010 {
                        self.bits.consume_bits(10);
                        self.bits.fill_buffer(remaining_input);
                    }
                    return self.read_block_header(remaining_input);
                }

                // Build decoding tables if the previous block wasn't also a fixed block.
                if !self.fixed_table {
                    self.fixed_table = true;
                    assert!(self.compression.litlen_table.len() >= FIXED_LITLEN_TABLE.len());
                    for chunk in self.compression.litlen_table.chunks_exact_mut(512) {
                        chunk.copy_from_slice(&FIXED_LITLEN_TABLE);
                    }
                    assert!(self.compression.dist_table.len() >= FIXED_DIST_TABLE.len());
                    for chunk in self.compression.dist_table.chunks_exact_mut(32) {
                        chunk.copy_from_slice(&FIXED_DIST_TABLE);
                    }
                    self.compression.eof_bits = 7;
                    self.compression.eof_code = 0;
                    self.compression.eof_mask = 0x7f;
                }

                self.state = State::CompressedData;
                Ok(())
            }
            0b10 => {
                if self.bits.nbits < 17 {
                    return Ok(());
                }

                self.header.hlit = (self.bits.peek_bits(8) >> 3) as usize + 257;
                self.header.hdist = (self.bits.peek_bits(13) >> 8) as usize + 1;
                self.header.hclen = (self.bits.peek_bits(17) >> 13) as usize + 4;
                if self.header.hlit > 286 {
                    return Err(DecompressionError::InvalidHlit);
                }
                if self.header.hdist > 30 {
                    return Err(DecompressionError::InvalidHdist);
                }

                self.bits.consume_bits(17);
                self.state = State::CodeLengthCodes;
                self.fixed_table = false;
                Ok(())
            }
            0b11 => Err(DecompressionError::InvalidBlockType),
            _ => unreachable!(),
        }
    }

    fn read_code_length_codes(
        &mut self,
        remaining_input: &mut &[u8],
    ) -> Result<(), DecompressionError> {
        self.bits.fill_buffer(remaining_input);
        if self.bits.nbits as usize + remaining_input.len() * 8 < 3 * self.header.hclen {
            return Ok(());
        }

        let mut code_length_lengths = [0; 19];
        for i in 0..self.header.hclen {
            code_length_lengths[CLCL_ORDER[i]] = self.bits.peek_bits(3) as u8;
            self.bits.consume_bits(3);

            // We need to refill the buffer after reading 3 * 18 = 54 bits since the buffer holds
            // between 56 and 63 bits total.
            if i == 17 {
                self.bits.fill_buffer(remaining_input);
            }
        }

<<<<<<< HEAD
        let code_length_codes: [u16; 19] = crate::compute_codes(&code_length_lengths)
            .ok_or(DecompressionError::BadCodeLengthHuffmanTree)?;

        self.header.table = [255; 128];
        for i in 0..19 {
            let length = code_length_lengths[i];
            if length > 0 {
                let mut j = code_length_codes[i];
                while j < 128 {
                    self.header.table[j as usize] = ((i as u8) << 3) | length;
                    j += 1 << length;
                }
            }
=======
        let mut codes = [0; 19];
        if !build_table(
            &code_length_lengths,
            &[],
            &mut codes,
            &mut self.header.table,
            &mut Vec::new(),
            false,
            false,
        ) {
            return Err(DecompressionError::BadCodeLengthHuffmanTree);
>>>>>>> 9a96366e
        }

        self.state = State::CodeLengths;
        self.header.num_lengths_read = 0;
        Ok(())
    }

    fn read_code_lengths(&mut self, remaining_input: &mut &[u8]) -> Result<(), DecompressionError> {
        let total_lengths = self.header.hlit + self.header.hdist;
        while self.header.num_lengths_read < total_lengths {
            self.bits.fill_buffer(remaining_input);
            if self.bits.nbits < 7 {
                return Ok(());
            }

            let code = self.bits.peek_bits(7);
            let entry = self.header.table[code as usize];
            let length = (entry & 0x7) as u8;
            let symbol = (entry >> 16) as u8;

            debug_assert!(length != 0);
            match symbol {
                0..=15 => {
                    self.header.code_lengths[self.header.num_lengths_read] = symbol;
                    self.header.num_lengths_read += 1;
                    self.bits.consume_bits(length);
                }
                16..=18 => {
                    let (base_repeat, extra_bits) = match symbol {
                        16 => (3, 2),
                        17 => (3, 3),
                        18 => (11, 7),
                        _ => unreachable!(),
                    };

                    if self.bits.nbits < length + extra_bits {
                        return Ok(());
                    }

                    let value = match symbol {
                        16 => {
                            self.header.code_lengths[self
                                .header
                                .num_lengths_read
                                .checked_sub(1)
                                .ok_or(DecompressionError::InvalidCodeLengthRepeat)?]
                            // TODO: is this right?
                        }
                        17 => 0,
                        18 => 0,
                        _ => unreachable!(),
                    };

                    let repeat =
                        (self.bits.peek_bits(length + extra_bits) >> length) as usize + base_repeat;
                    if self.header.num_lengths_read + repeat > total_lengths {
                        return Err(DecompressionError::InvalidCodeLengthRepeat);
                    }

                    for i in 0..repeat {
                        self.header.code_lengths[self.header.num_lengths_read + i] = value;
                    }
                    self.header.num_lengths_read += repeat;
                    self.bits.consume_bits(length + extra_bits);
                }
                _ => unreachable!(),
            }
        }

        self.header
            .code_lengths
            .copy_within(self.header.hlit..total_lengths, 288);
        for i in self.header.hlit..288 {
            self.header.code_lengths[i] = 0;
        }
        for i in 288 + self.header.hdist..320 {
            self.header.code_lengths[i] = 0;
        }

        self.compression
            .build_tables(self.header.hlit, &self.header.code_lengths)?;
        self.state = State::CompressedData;
        Ok(())
    }
}

impl<const LITLEN_TABLE_SIZE: usize, const DIST_TABLE_SIZE: usize>
    CompressedBlock<LITLEN_TABLE_SIZE, DIST_TABLE_SIZE>
{
    fn build_tables(&mut self, hlit: usize, code_lengths: &[u8]) -> Result<(), DecompressionError> {
        // If there is no code assigned for the EOF symbol then the bitstream is invalid.
        if code_lengths[256] == 0 {
            // TODO: Return a dedicated error in this case.
            return Err(DecompressionError::BadLiteralLengthHuffmanTree);
        }

        let mut codes = [0; 288];
        self.secondary_table.clear();
        if !huffman::build_table(
            &code_lengths[..hlit],
            &LITLEN_TABLE_ENTRIES,
            &mut codes[..hlit],
            &mut *self.litlen_table,
            &mut self.secondary_table,
            false,
            true,
        ) {
            return Err(DecompressionError::BadCodeLengthHuffmanTree);
        }

        self.eof_code = codes[256];
        self.eof_mask = (1 << code_lengths[256]) - 1;
        self.eof_bits = code_lengths[256];

        // Build the distance code table.
        let lengths = &code_lengths[288..320];
        if lengths == [0; 32] {
            self.dist_table.fill(0);
        } else {
            let mut dist_codes = [0; 32];
            if !huffman::build_table(
                lengths,
                &tables::DISTANCE_TABLE_ENTRIES,
                &mut dist_codes,
                &mut *self.dist_table,
                &mut self.dist_secondary_table,
                true,
                false,
            ) {
                return Err(DecompressionError::BadDistanceHuffmanTree);
            }
        }

        Ok(())
    }

    /// Returns:
    /// - Whether this compressed block ended or not
    /// - The new value of `output_index`
    fn read_compressed(
        &self,
        bit_buffer: &mut BitBuffer,
        remaining_input: &mut &[u8],
        output: &mut [u8],
        mut output_index: usize,
        queued_output: &mut Option<QueuedOutput>,
    ) -> Result<(CompressedBlockStatus, usize), DecompressionError> {
        // `litlen_table_mask` (and `dist_table_mask`) calculation assumes that `LITLEN_TABLE_SIZE`
        // (or `DIST_TABLE_SIZE`) is a power of two.
        assert!(LITLEN_TABLE_SIZE.count_ones() == 1);
        assert!(DIST_TABLE_SIZE.count_ones() == 1);
        let litlen_table_mask = (LITLEN_TABLE_SIZE as u64) - 1;
        let litlen_table_bits = LITLEN_TABLE_SIZE.trailing_zeros();
        let dist_table_mask = (DIST_TABLE_SIZE as u64) - 1;
        let dist_table_bits = DIST_TABLE_SIZE.trailing_zeros();
        // Lower bound on table sizes, because 1a) RFC1951 uses at most 15 bits for codewords and
        // 1b) we can fit at most 8 bits of `overflow_bits_mask` in the last byte of a primary
        // table entry.
        assert!(litlen_table_bits + 8 >= 15);
        assert!(dist_table_bits + 8 >= 15);

        // Fast decoding loop.
        //
        // This loop is optimized for speed and is the main decoding loop for the decompressor,
        // which is used when there are at least 8 bytes of input and output data available. It
        // assumes that the bitbuffer is full (nbits >= 56) and that litlen_entry has been loaded.
        //
        // These assumptions enable a few optimizations:
        // - Nearly all checks for nbits are avoided.
        // - Checking the input size is optimized out in the refill function call.
        // - The litlen_entry for the next loop iteration can be loaded in parallel with refilling
        //   the bit buffer. This is because when the input is non-empty, the bit buffer actually
        //   has 64-bits of valid data (even though nbits will be in 56..=63).
        bit_buffer.fill_buffer(remaining_input);
        let mut litlen_entry = self.litlen_table[(bit_buffer.buffer & litlen_table_mask) as usize];
        while output_index + 8 <= output.len() && remaining_input.len() >= 8 {
            // First check whether the next symbol is a literal. This code does up to 2 additional
            // table lookups to decode more literals.
            let mut bits;
            let mut litlen_code_bits = litlen_entry as u8;
            if litlen_entry & LITERAL_ENTRY != 0 {
                let litlen_entry2 = self.litlen_table
                    [((bit_buffer.buffer >> litlen_code_bits) & litlen_table_mask) as usize];
                let litlen_code_bits2 = litlen_entry2 as u8;
                let litlen_entry3 = self.litlen_table[((bit_buffer.buffer
                    >> (litlen_code_bits + litlen_code_bits2))
                    & litlen_table_mask)
                    as usize];
                let litlen_code_bits3 = litlen_entry3 as u8;
                let litlen_entry4 = self.litlen_table[((bit_buffer.buffer
                    >> (litlen_code_bits + litlen_code_bits2 + litlen_code_bits3))
                    & litlen_table_mask)
                    as usize];

                let advance_output_bytes = ((litlen_entry & 0xf00) >> 8) as usize;
                output[output_index] = (litlen_entry >> 16) as u8;
                output[output_index + 1] = (litlen_entry >> 24) as u8;
                output_index += advance_output_bytes;

                if litlen_entry2 & LITERAL_ENTRY != 0 {
                    let advance_output_bytes2 = ((litlen_entry2 & 0xf00) >> 8) as usize;
                    output[output_index] = (litlen_entry2 >> 16) as u8;
                    output[output_index + 1] = (litlen_entry2 >> 24) as u8;
                    output_index += advance_output_bytes2;

                    if litlen_entry3 & LITERAL_ENTRY != 0 {
                        let advance_output_bytes3 = ((litlen_entry3 & 0xf00) >> 8) as usize;
                        output[output_index] = (litlen_entry3 >> 16) as u8;
                        output[output_index + 1] = (litlen_entry3 >> 24) as u8;
                        output_index += advance_output_bytes3;

                        litlen_entry = litlen_entry4;
                        bit_buffer
                            .consume_bits(litlen_code_bits + litlen_code_bits2 + litlen_code_bits3);
                        bit_buffer.fill_buffer(remaining_input);
                        continue;
                    } else {
                        bit_buffer.consume_bits(litlen_code_bits + litlen_code_bits2);
                        litlen_entry = litlen_entry3;
                        litlen_code_bits = litlen_code_bits3;
                        bit_buffer.fill_buffer(remaining_input);
                        bits = bit_buffer.buffer;
                    }
                } else {
                    bit_buffer.consume_bits(litlen_code_bits);
                    bits = bit_buffer.buffer;
                    litlen_entry = litlen_entry2;
                    litlen_code_bits = litlen_code_bits2;
                    if bit_buffer.nbits < 48 {
                        bit_buffer.fill_buffer(remaining_input);
                    }
                }
            } else {
                bits = bit_buffer.buffer;
            }

            // The next symbol is either a 13+ bit literal, back-reference, or an EOF symbol.
            let (length_base, length_extra_bits, litlen_code_bits) =
                if litlen_entry & EXCEPTIONAL_ENTRY == 0 {
                    (
                        litlen_entry >> 16,
                        (litlen_entry >> 8) as u8,
                        litlen_code_bits,
                    )
                } else if litlen_entry & SECONDARY_TABLE_ENTRY != 0 {
                    let secondary_table_index = (litlen_entry >> 16)
                        + ((bits >> litlen_table_bits) as u32 & (litlen_entry & 0xff));
                    let secondary_entry = self.secondary_table[secondary_table_index as usize];
                    let litlen_symbol = secondary_entry >> 4;
                    let litlen_code_bits = (secondary_entry & 0xf) as u8;

                    match litlen_symbol {
                        0..=255 => {
                            bit_buffer.consume_bits(litlen_code_bits);
                            litlen_entry =
                                self.litlen_table[(bit_buffer.buffer & litlen_table_mask) as usize];
                            bit_buffer.fill_buffer(remaining_input);
                            output[output_index] = litlen_symbol as u8;
                            output_index += 1;
                            continue;
                        }
                        256 => {
                            bit_buffer.consume_bits(litlen_code_bits);
                            return Ok((CompressedBlockStatus::ReachedEndOfBlock, output_index));
                        }
                        _ => (
                            LEN_SYM_TO_LEN_BASE[litlen_symbol as usize - 257] as u32,
                            LEN_SYM_TO_LEN_EXTRA[litlen_symbol as usize - 257],
                            litlen_code_bits,
                        ),
                    }
                } else if litlen_code_bits == 0 {
                    return Err(DecompressionError::InvalidLiteralLengthCode);
                } else {
                    bit_buffer.consume_bits(litlen_code_bits);
                    return Ok((CompressedBlockStatus::ReachedEndOfBlock, output_index));
                };
            bits >>= litlen_code_bits;

            let length_extra_mask = (1 << length_extra_bits) - 1;
            let length = length_base as usize + (bits & length_extra_mask) as usize;
            bits >>= length_extra_bits;

            let dist_entry = self.dist_table[(bits & dist_table_mask) as usize];
            let (dist_base, dist_extra_bits, dist_code_bits) = if dist_entry & LITERAL_ENTRY != 0 {
                (
                    (dist_entry >> 16) as u16,
                    (dist_entry >> 8) as u8 & 0xf,
                    dist_entry as u8,
                )
            } else if dist_entry >> 8 == 0 {
                return Err(DecompressionError::InvalidDistanceCode);
            } else {
                let secondary_table_index =
                    (dist_entry >> 16) + ((bits >> dist_table_bits) as u32 & (dist_entry & 0xff));
                let secondary_entry = self.dist_secondary_table[secondary_table_index as usize];
                let dist_symbol = (secondary_entry >> 4) as usize;
                if dist_symbol >= 30 {
                    return Err(DecompressionError::InvalidDistanceCode);
                }

                (
                    DIST_SYM_TO_DIST_BASE[dist_symbol],
                    DIST_SYM_TO_DIST_EXTRA[dist_symbol],
                    (secondary_entry & 0xf) as u8,
                )
            };
            bits >>= dist_code_bits;

            let dist = dist_base as usize + (bits & ((1 << dist_extra_bits) - 1)) as usize;
            if dist > output_index {
                return Err(DecompressionError::DistanceTooFarBack);
            }

            bit_buffer.consume_bits(
                litlen_code_bits + length_extra_bits + dist_code_bits + dist_extra_bits,
            );
            bit_buffer.fill_buffer(remaining_input);
            litlen_entry = self.litlen_table[(bit_buffer.buffer & litlen_table_mask) as usize];

            let copy_length = length.min(output.len() - output_index);
            if dist == 1 {
                let last = output[output_index - 1];
                output[output_index..][..copy_length].fill(last);

                if let Ok(length) = NonZeroUsize::try_from(length - copy_length) {
                    *queued_output = Some(QueuedOutput::Rle { data: last, length });
                    output_index = output.len();
                    break;
                }
            } else if output_index + length + 15 <= output.len() {
                let start = output_index - dist;
                output.copy_within(start..start + 16, output_index);

                if length > 16 || dist < 16 {
                    for i in (0..length).step_by(dist.min(16)).skip(1) {
                        output.copy_within(start + i..start + i + 16, output_index + i);
                    }
                }
            } else {
                if dist < copy_length {
                    for i in 0..copy_length {
                        output[output_index + i] = output[output_index + i - dist];
                    }
                } else {
                    output.copy_within(
                        output_index - dist..output_index + copy_length - dist,
                        output_index,
                    )
                }

                if let Ok(length) = NonZeroUsize::try_from(length - copy_length) {
                    *queued_output = Some(QueuedOutput::Backref { dist, length });
                    output_index = output.len();
                    break;
                }
            }
            output_index += copy_length;
        }

        // Careful decoding loop.
        //
        // This loop processes the remaining input when we're too close to the end of the input or
        // output to use the fast loop.
        loop {
            bit_buffer.fill_buffer(remaining_input);
            if output_index == output.len() {
                break;
            }

            let mut bits = bit_buffer.buffer;
            let litlen_entry = self.litlen_table[(bits & litlen_table_mask) as usize];
            let litlen_code_bits = litlen_entry as u8;

            if litlen_entry & LITERAL_ENTRY != 0 {
                // Fast path: the next symbol is <= `litlen_table_bits` bits and a literal, the
                // table specifies the output bytes and we can directly write them to the output
                // buffer.
                let advance_output_bytes = ((litlen_entry & 0xf00) >> 8) as usize;

                if bit_buffer.nbits < litlen_code_bits {
                    break;
                } else if output_index + 1 < output.len() {
                    output[output_index] = (litlen_entry >> 16) as u8;
                    output[output_index + 1] = (litlen_entry >> 24) as u8;
                    output_index += advance_output_bytes;
                    bit_buffer.consume_bits(litlen_code_bits);
                    continue;
                } else if output_index + advance_output_bytes == output.len() {
                    debug_assert_eq!(advance_output_bytes, 1);
                    output[output_index] = (litlen_entry >> 16) as u8;
                    output_index += 1;
                    bit_buffer.consume_bits(litlen_code_bits);
                    break;
                } else {
                    debug_assert_eq!(advance_output_bytes, 2);
                    output[output_index] = (litlen_entry >> 16) as u8;
                    *queued_output = Some(QueuedOutput::Rle {
                        data: (litlen_entry >> 24) as u8,
                        length: NonZeroUsize::new(1).unwrap(),
                    });
                    output_index += 1;
                    bit_buffer.consume_bits(litlen_code_bits);
                    break;
                }
            }

            let (length_base, length_extra_bits, litlen_code_bits) =
                if litlen_entry & EXCEPTIONAL_ENTRY == 0 {
                    (
                        litlen_entry >> 16,
                        (litlen_entry >> 8) as u8,
                        litlen_code_bits,
                    )
                } else if litlen_entry & SECONDARY_TABLE_ENTRY != 0 {
                    let secondary_table_index = (litlen_entry >> 16)
                        + ((bits >> litlen_table_bits) as u32 & (litlen_entry & 0xff));
                    let secondary_entry = self.secondary_table[secondary_table_index as usize];
                    let litlen_symbol = secondary_entry >> 4;
                    let litlen_code_bits = (secondary_entry & 0xf) as u8;

                    if bit_buffer.nbits < litlen_code_bits {
                        break;
                    } else if litlen_symbol < 256 {
                        bit_buffer.consume_bits(litlen_code_bits);
                        output[output_index] = litlen_symbol as u8;
                        output_index += 1;
                        continue;
                    } else if litlen_symbol == 256 {
                        bit_buffer.consume_bits(litlen_code_bits);
                        return Ok((CompressedBlockStatus::ReachedEndOfBlock, output_index));
                    }

                    (
                        LEN_SYM_TO_LEN_BASE[litlen_symbol as usize - 257] as u32,
                        LEN_SYM_TO_LEN_EXTRA[litlen_symbol as usize - 257],
                        litlen_code_bits,
                    )
                } else if litlen_code_bits == 0 {
                    return Err(DecompressionError::InvalidLiteralLengthCode);
                } else {
                    if bit_buffer.nbits < litlen_code_bits {
                        break;
                    }
                    bit_buffer.consume_bits(litlen_code_bits);
                    return Ok((CompressedBlockStatus::ReachedEndOfBlock, output_index));
                };
            bits >>= litlen_code_bits;

            let length_extra_mask = (1 << length_extra_bits) - 1;
            let length = length_base as usize + (bits & length_extra_mask) as usize;
            bits >>= length_extra_bits;

            let dist_entry = self.dist_table[(bits & dist_table_mask) as usize];
            let (dist_base, dist_extra_bits, dist_code_bits) = if dist_entry & LITERAL_ENTRY != 0 {
                (
                    (dist_entry >> 16) as u16,
                    (dist_entry >> 8) as u8 & 0xf,
                    dist_entry as u8,
                )
            } else if bit_buffer.nbits
                > litlen_code_bits + length_extra_bits + dist_table_bits as u8
            {
                if dist_entry >> 8 == 0 {
                    return Err(DecompressionError::InvalidDistanceCode);
                }

                let secondary_table_index =
                    (dist_entry >> 16) + ((bits >> dist_table_bits) as u32 & (dist_entry & 0xff));
                let secondary_entry = self.dist_secondary_table[secondary_table_index as usize];
                let dist_symbol = (secondary_entry >> 4) as usize;
                if dist_symbol >= 30 {
                    return Err(DecompressionError::InvalidDistanceCode);
                }

                (
                    DIST_SYM_TO_DIST_BASE[dist_symbol],
                    DIST_SYM_TO_DIST_EXTRA[dist_symbol],
                    (secondary_entry & 0xf) as u8,
                )
            } else {
                break;
            };
            bits >>= dist_code_bits;

            let dist = dist_base as usize + (bits & ((1 << dist_extra_bits) - 1)) as usize;
            let total_bits =
                litlen_code_bits + length_extra_bits + dist_code_bits + dist_extra_bits;

            if bit_buffer.nbits < total_bits {
                break;
            } else if dist > output_index {
                return Err(DecompressionError::DistanceTooFarBack);
            }

            bit_buffer.consume_bits(total_bits);

            let copy_length = length.min(output.len() - output_index);
            if dist == 1 {
                let last = output[output_index - 1];
                output[output_index..][..copy_length].fill(last);

                if let Ok(length) = NonZeroUsize::try_from(length - copy_length) {
                    *queued_output = Some(QueuedOutput::Rle { data: last, length });
                    output_index = output.len();
                    break;
                }
            } else if output_index + length + 15 <= output.len() {
                let start = output_index - dist;
                output.copy_within(start..start + 16, output_index);

                if length > 16 || dist < 16 {
                    for i in (0..length).step_by(dist.min(16)).skip(1) {
                        output.copy_within(start + i..start + i + 16, output_index + i);
                    }
                }
            } else {
                if dist < copy_length {
                    for i in 0..copy_length {
                        output[output_index + i] = output[output_index + i - dist];
                    }
                } else {
                    output.copy_within(
                        output_index - dist..output_index + copy_length - dist,
                        output_index,
                    )
                }

                if let Ok(length) = NonZeroUsize::try_from(length - copy_length) {
                    *queued_output = Some(QueuedOutput::Backref { dist, length });
                    output_index = output.len();
                    break;
                }
            }
            output_index += copy_length;
        }

        if queued_output.is_none()
            && bit_buffer.nbits >= 15
            && bit_buffer.peek_bits(15) as u16 & self.eof_mask == self.eof_code
        {
            bit_buffer.consume_bits(self.eof_bits);
            return Ok((CompressedBlockStatus::ReachedEndOfBlock, output_index));
        }

        Ok((CompressedBlockStatus::MoreDataPresent, output_index))
    }
}

#[derive(Debug)]
struct BitBuffer {
    buffer: u64,
    nbits: u8,
}

impl BitBuffer {
    fn new() -> Self {
        Self {
            buffer: 0,
            nbits: 0,
        }
    }

    fn fill_buffer(&mut self, input: &mut &[u8]) {
        if input.len() >= 8 {
            let mut bits = self.nbits & 63; // limits `bits` to 63 or less, elides bounds checks
            self.buffer |= u64::from_le_bytes(input[..8].try_into().unwrap()) << bits;
            *input = &input[((63 - bits) / 8) as usize..];
            bits |= 56;
            self.nbits = bits;
        } else {
            let nbytes = input.len().min((63 - self.nbits as usize) / 8);
            let mut input_data = [0; 8];
            input_data[..nbytes].copy_from_slice(&input[..nbytes]);
            self.buffer |= u64::from_le_bytes(input_data)
                .checked_shl(self.nbits as u32)
                .unwrap_or(0);
            self.nbits += nbytes as u8 * 8;
            *input = &input[nbytes..];
        }
    }

    fn peek_bits(&mut self, nbits: u8) -> u64 {
        debug_assert!(nbits <= 56 && nbits <= self.nbits);
        self.buffer & ((1u64 << nbits) - 1)
    }

    fn consume_bits(&mut self, nbits: u8) {
        debug_assert!(self.nbits >= nbits);
        self.buffer >>= nbits;
        self.nbits -= nbits;
    }
}

#[derive(Debug)]
enum QueuedOutput {
    Rle { data: u8, length: NonZeroUsize },
    Backref { dist: usize, length: NonZeroUsize },
}

#[derive(Debug, Eq, PartialEq)]
enum CompressedBlockStatus {
    MoreDataPresent,
    ReachedEndOfBlock,
}

/// Decompress the given data.
pub fn decompress_to_vec(input: &[u8]) -> Result<Vec<u8>, DecompressionError> {
    match decompress_to_vec_bounded(input, usize::MAX) {
        Ok(output) => Ok(output),
        Err(BoundedDecompressionError::DecompressionError { inner }) => Err(inner),
        Err(BoundedDecompressionError::OutputTooLarge { .. }) => {
            unreachable!("Impossible to allocate more than isize::MAX bytes")
        }
    }
}

/// An error encountered while decompressing a deflate stream given a bounded maximum output.
pub enum BoundedDecompressionError {
    /// The input is not a valid deflate stream.
    DecompressionError {
        /// The underlying error.
        inner: DecompressionError,
    },

    /// The output is too large.
    OutputTooLarge {
        /// The output decoded so far.
        partial_output: Vec<u8>,
    },
}
impl From<DecompressionError> for BoundedDecompressionError {
    fn from(inner: DecompressionError) -> Self {
        BoundedDecompressionError::DecompressionError { inner }
    }
}

/// Decompress the given data, returning an error if the output is larger than
/// `maxlen` bytes.
pub fn decompress_to_vec_bounded(
    input: &[u8],
    maxlen: usize,
) -> Result<Vec<u8>, BoundedDecompressionError> {
    let mut decoder = Decompressor::new();
    let mut output = vec![0; 1024.min(maxlen)];
    let mut input_index = 0;
    let mut output_index = 0;
    loop {
        let (consumed, produced) =
            decoder.read(&input[input_index..], &mut output, output_index, true)?;
        input_index += consumed;
        output_index += produced;
        if decoder.is_done() || output_index == maxlen {
            break;
        }
        output.resize((output_index + 32 * 1024).min(maxlen), 0);
    }
    output.resize(output_index, 0);

    if decoder.is_done() {
        Ok(output)
    } else {
        Err(BoundedDecompressionError::OutputTooLarge {
            partial_output: output,
        })
    }
}

#[cfg(test)]
mod tests {
    use crate::tables::{LENGTH_TO_LEN_EXTRA, LENGTH_TO_SYMBOL};

    use super::*;
    use rand::Rng;

    fn roundtrip(data: &[u8]) {
        let compressed = crate::compress_to_vec(data);
        let decompressed = decompress_to_vec(&compressed).unwrap();
        assert_eq!(&decompressed, data);
    }

    fn roundtrip_miniz_oxide(data: &[u8]) {
        let compressed = miniz_oxide::deflate::compress_to_vec_zlib(data, 3);
        let decompressed = decompress_to_vec(&compressed).unwrap();
        assert_eq!(decompressed.len(), data.len());
        for (i, (a, b)) in decompressed.chunks(1).zip(data.chunks(1)).enumerate() {
            assert_eq!(a, b, "chunk {}..{}", i, i + 1);
        }
        assert_eq!(&decompressed, data);
    }

    #[allow(unused)]
    fn compare_decompression(data: &[u8]) {
        // let decompressed0 = flate2::read::ZlibDecoder::new(std::io::Cursor::new(&data))
        //     .bytes()
        //     .collect::<Result<Vec<_>, _>>()
        //     .unwrap();
        let decompressed = decompress_to_vec(data).unwrap();
        let decompressed2 = miniz_oxide::inflate::decompress_to_vec_zlib(data).unwrap();
        for i in 0..decompressed.len().min(decompressed2.len()) {
            if decompressed[i] != decompressed2[i] {
                panic!(
                    "mismatch at index {} {:?} {:?}",
                    i,
                    &decompressed[i.saturating_sub(1)..(i + 16).min(decompressed.len())],
                    &decompressed2[i.saturating_sub(1)..(i + 16).min(decompressed2.len())]
                );
            }
        }
        if decompressed != decompressed2 {
            panic!(
                "length mismatch {} {} {:x?}",
                decompressed.len(),
                decompressed2.len(),
                &decompressed2[decompressed.len()..][..16]
            );
        }
        //assert_eq!(decompressed, decompressed2);
    }

    #[test]
    fn tables() {
        for (i, &bits) in LEN_SYM_TO_LEN_EXTRA.iter().enumerate() {
            let len_base = LEN_SYM_TO_LEN_BASE[i];
            for j in 0..(1 << bits) {
                if i == 27 && j == 31 {
                    continue;
                }
                assert_eq!(LENGTH_TO_LEN_EXTRA[len_base + j - 3], bits, "{} {}", i, j);
                assert_eq!(
                    LENGTH_TO_SYMBOL[len_base + j - 3],
                    i as u16 + 257,
                    "{} {}",
                    i,
                    j
                );
            }
        }
    }

    #[test]
    fn fixed_tables() {
        let mut compression = CompressedBlock {
            litlen_table: Box::new([0; DEFAULT_LITLEN_TABLE_SIZE]),
            dist_table: Box::new([0; DEFAULT_DIST_TABLE_SIZE]),
            secondary_table: Vec::new(),
            dist_secondary_table: Vec::new(),
            eof_code: 0,
            eof_mask: 0,
            eof_bits: 0,
        };
        compression.build_tables(288, &FIXED_CODE_LENGTHS).unwrap();

        assert_eq!(compression.litlen_table[..512], FIXED_LITLEN_TABLE);
        assert_eq!(compression.dist_table[..32], FIXED_DIST_TABLE);
    }

    #[test]
    fn it_works() {
        roundtrip(b"Hello world!");
    }

    #[test]
    fn constant() {
        roundtrip_miniz_oxide(&[0; 50]);
        roundtrip_miniz_oxide(&vec![5; 2048]);
        roundtrip_miniz_oxide(&vec![128; 2048]);
        roundtrip_miniz_oxide(&vec![254; 2048]);
    }

    #[test]
    fn random() {
        let mut rng = rand::thread_rng();
        let mut data = vec![0; 50000];
        for _ in 0..10 {
            for byte in &mut data {
                *byte = rng.gen::<u8>() % 5;
            }
            println!("Random data: {:?}", data);
            roundtrip_miniz_oxide(&data);
        }
    }

    #[test]
    fn ignore_adler32() {
        let mut compressed = crate::compress_to_vec(b"Hello world!");
        let last_byte = compressed.len() - 1;
        compressed[last_byte] = compressed[last_byte].wrapping_add(1);

        match decompress_to_vec(&compressed) {
            Err(DecompressionError::WrongChecksum) => {}
            r => panic!("expected WrongChecksum, got {:?}", r),
        }

        let mut decompressor = Decompressor::new();
        decompressor.ignore_adler32();
        let mut decompressed = vec![0; 1024];
        let decompressed_len = decompressor
            .read(&compressed, &mut decompressed, 0, true)
            .unwrap()
            .1;
        assert_eq!(&decompressed[..decompressed_len], b"Hello world!");
    }

    #[test]
    fn checksum_after_eof() {
        let input = b"Hello world!";
        let compressed = crate::compress_to_vec(input);

        let mut decompressor = Decompressor::new();
        let mut decompressed = vec![0; 1024];
        let (input_consumed, output_written) = decompressor
            .read(
                &compressed[..compressed.len() - 1],
                &mut decompressed,
                0,
                false,
            )
            .unwrap();
        assert_eq!(output_written, input.len());
        assert_eq!(input_consumed, compressed.len() - 1);

        let (input_consumed, output_written) = decompressor
            .read(
                &compressed[input_consumed..],
                &mut decompressed[..output_written],
                output_written,
                true,
            )
            .unwrap();
        assert!(decompressor.is_done());
        assert_eq!(input_consumed, 1);
        assert_eq!(output_written, 0);

        assert_eq!(&decompressed[..input.len()], input);
    }

    #[test]
    #[ignore]
    fn zero_length() {
        let mut compressed = crate::compress_to_vec(b"").to_vec();

        // Splice in zero-length non-compressed blocks.
        for _ in 0..10 {
            println!("compressed len: {}", compressed.len());
            compressed.splice(2..2, [0u8, 0, 0, 0xff, 0xff].into_iter());
        }

        // Ensure that the full input is decompressed, regardless of whether
        // `end_of_input` is set.
        for end_of_input in [true, false] {
            let mut decompressor = Decompressor::new();
            let (input_consumed, output_written) = decompressor
                .read(&compressed, &mut [], 0, end_of_input)
                .unwrap();

            assert!(decompressor.is_done());
            assert_eq!(input_consumed, compressed.len());
            assert_eq!(output_written, 0);
        }
    }

    mod test_utils;
    use tables::FIXED_CODE_LENGTHS;
    use test_utils::{decompress_by_chunks, TestDecompressionError};

    fn verify_no_sensitivity_to_input_chunking(
        input: &[u8],
    ) -> Result<Vec<u8>, TestDecompressionError> {
        let r_whole = decompress_by_chunks(input, vec![input.len()], false);
        let r_bytewise = decompress_by_chunks(input, std::iter::repeat(1), false);
        assert_eq!(r_whole, r_bytewise);
        r_whole // Returning an arbitrary result, since this is equal to `r_bytewise`.
    }

    /// This is a regression test found by the `buf_independent` fuzzer from the `png` crate.  When
    /// this test case was found, the results were unexpectedly different when 1) decompressing the
    /// whole input (successful result) vs 2) decompressing byte-by-byte
    /// (`Err(InvalidDistanceCode)`).
    #[test]
    fn test_input_chunking_sensitivity_when_handling_distance_codes() {
        let result = verify_no_sensitivity_to_input_chunking(include_bytes!(
            "../tests/input-chunking-sensitivity-example1.zz"
        ))
        .unwrap();
        assert_eq!(result.len(), 281);
        assert_eq!(simd_adler32::adler32(&result.as_slice()), 751299);
    }

    /// This is a regression test found by the `inflate_bytewise3` fuzzer from the `fdeflate`
    /// crate.  When this test case was found, the results were unexpectedly different when 1)
    /// decompressing the whole input (`Err(DistanceTooFarBack)`) vs 2) decompressing byte-by-byte
    /// (successful result)`).
    #[test]
    fn test_input_chunking_sensitivity_when_no_end_of_block_symbol_example1() {
        let err = verify_no_sensitivity_to_input_chunking(include_bytes!(
            "../tests/input-chunking-sensitivity-example2.zz"
        ))
        .unwrap_err();
        assert_eq!(
            err,
            TestDecompressionError::ProdError(DecompressionError::BadLiteralLengthHuffmanTree)
        );
    }

    /// This is a regression test found by the `inflate_bytewise3` fuzzer from the `fdeflate`
    /// crate.  When this test case was found, the results were unexpectedly different when 1)
    /// decompressing the whole input (`Err(InvalidDistanceCode)`) vs 2) decompressing byte-by-byte
    /// (successful result)`).
    #[test]
    fn test_input_chunking_sensitivity_when_no_end_of_block_symbol_example2() {
        let err = verify_no_sensitivity_to_input_chunking(include_bytes!(
            "../tests/input-chunking-sensitivity-example3.zz"
        ))
        .unwrap_err();
        assert_eq!(
            err,
            TestDecompressionError::ProdError(DecompressionError::BadLiteralLengthHuffmanTree)
        );
    }
}<|MERGE_RESOLUTION|>--- conflicted
+++ resolved
@@ -460,21 +460,6 @@
             }
         }
 
-<<<<<<< HEAD
-        let code_length_codes: [u16; 19] = crate::compute_codes(&code_length_lengths)
-            .ok_or(DecompressionError::BadCodeLengthHuffmanTree)?;
-
-        self.header.table = [255; 128];
-        for i in 0..19 {
-            let length = code_length_lengths[i];
-            if length > 0 {
-                let mut j = code_length_codes[i];
-                while j < 128 {
-                    self.header.table[j as usize] = ((i as u8) << 3) | length;
-                    j += 1 << length;
-                }
-            }
-=======
         let mut codes = [0; 19];
         if !build_table(
             &code_length_lengths,
@@ -486,7 +471,6 @@
             false,
         ) {
             return Err(DecompressionError::BadCodeLengthHuffmanTree);
->>>>>>> 9a96366e
         }
 
         self.state = State::CodeLengths;
